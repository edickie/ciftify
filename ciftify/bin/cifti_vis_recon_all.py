--- conflicted
+++ resolved
@@ -13,16 +13,11 @@
 
 Options:
   --qcdir PATH             Full path to location of QC directory
-<<<<<<< HEAD
   --ciftify-work-dir PATH  The directory for HCP subjects (overrides
                            CIFTIFY_WORKDIR/ HCP_DATA enivironment variables)
   --hcp-data-dir PATH      The directory for HCP subjects (overrides
                            CIFTIFY_WORKDIR/ HCP_DATA enivironment variables) DEPRECATED
-=======
-  --hcp-data-dir PATH      The directory for HCP subjects (overrides HCP_DATA
-                           enviroment variable)
   --temp-dir PATH          The directory for temporary files
->>>>>>> 275f9725
   --debug                  Debug logging in Erin's very verbose style
   --verbose                More log messages, less than debug though
   --help                   Print help
