--- conflicted
+++ resolved
@@ -9,9 +9,6 @@
 from mock import patch
 
 
-<<<<<<< HEAD
-
-=======
 test_dtseries = '../data/sub-50005_task-rest_Atlas_s0.dtseries.nii'
 test_nifti = '../data/sub-50005_task-rest_bold_space-MNI152NLin2009cAsym_preproc.nii.gz'
 left_surface = '../data/sub-50005.L.midthickness.32k_fs_LR.surf.gii'
@@ -50,7 +47,6 @@
         assert output1exists
         assert json exists
 
->>>>>>> 24aef892
 # # run one dtseries with all options..
 #     ## at least exists without errors..
 #     def test_can_read_tr_from_cifti():
@@ -59,10 +55,4 @@
 # # run one nifti series..
 #     ## at least exits without errors..
 #
-<<<<<<< HEAD
-#     def test_can_read_tr_from_nifti():
-
-# also run seperate test of dummy drop with 1,2,3,4 mini volumn..
-=======
-#     def test_can_read_tr_from_nifti():
->>>>>>> 24aef892
+#     def test_can_read_tr_from_nifti():