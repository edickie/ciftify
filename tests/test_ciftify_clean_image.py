#!/usr/bin/env python
import os
import unittest
import copy
import logging
import shutil
import random
import importlib
import pandas as pd
<<<<<<< HEAD
=======
import json
>>>>>>> 24aef892

from nose.tools import raises
from mock import patch

<<<<<<< HEAD
ciftify_clean_img = importlib.import_module('ciftify.bin.ciftify_clean_img')

logging.disable(logging.CRITICAL)

# class TestUserSettings(unittest.TestCase):
#
#     docopt_args = {}
#     json_config = {}
#
#     def test_that_updated_arg_is_present():
#
#     def test_exist_gracefully_if_json_not_readable():
#
#     def test_exists_gracefully_if_input_is_gifti():
#
#     def test_exists_gracefully_if_input_is_dscalar():
#
#     def test_exists_gracefully_if_input_is_dlabel():
#
#     def test_dtseries_input_returned():
#
#     def test_nifti_input_returned_correctly():
#
#     def test_exists_gracefully_if_not_writable():
#
#     def test_proper_output_returned_for_nifti():
#
#     def test_proper_output_returned_for_cifti():
#
#     def test_list_arg_always_returns_list():
#
#     def test_bandpass_filter_returns_none_if_none():
#
#     def test_bandpass_filter_returns_float_if_float():
#
#     def test_exists_gracefully_if_filter_not_float():
#
#     def test_exists_gracefully_if_surfaces_not_present():
#
#     def test_fwhm_is_0_if_not_smoothing():


class TestMangleConfounds(unittest.TestCase):

    input_signals = pd.DataFrame(data = {'x': [1,2,3,4,5],
                                         'y': [0,0,1,2,4],
                                         'z': [8,8,8,8,8])

    class SettingsStub(object):
        def __init__(self, start_from, confounddf,
            cf_cols, cf_sq_cols, cf_td_cols, cf_sqtd_cols):
            self.start_from_tr = start_from
            self.confounds = confounddf
            self.cf_cols = cf_cols
            self.cf_sq_cols = cf_sq_cols
            self.cf_td_cols = cf_td_cols
            self.cf_sqtd_cols = cf_sqtd_cols

    def test_starts_from_correct_row():

        settings = self.SettingsStub(start_from = 2,
                                     confounds = self.input_signals,
                                     cf_cols = ['x', 'y'],
                                     cf_sq_cols = ['y'],
                                     cf_td_cols = [],
                                     cf_sqtd_cols = [])

        confound_signals = ciftify.bin.ciftify_clean_img.mangle_confounds(settings)
        assert confound_signals['y'] == [1,2,4]

    def test_that_omitted_cols_not_output():

        settings = self.SettingsStub(start_from = 2,
                                     confounds = self.input_signals,
                                     cf_cols = ['x', 'y'],
                                     cf_sq_cols = ['y'],
                                     cf_td_cols = [],
                                     cf_sqtd_cols = [])

        confound_signals = ciftify.bin.ciftify_clean_img.mangle_confounds(settings)
        assert 'z' not in confound_signals.columns

    def test_td_col_is_returned():

        settings = self.SettingsStub(start_from = 2,
                                     confounds = self.input_signals,
                                     cf_cols = ['x', 'y'],
                                     cf_sq_cols = ['y'],
                                     cf_td_cols = ['y'],
                                     cf_sqtd_cols = [])

        confound_signals = ciftify.bin.ciftify_clean_img.mangle_confounds(settings)
        assert confound_signals['y_lag'].values == [0,1,3]

    def test_sq_is_returned():

        settings = self.SettingsStub(start_from = 2,
                                     confounds = self.input_signals,
                                     cf_cols = ['x', 'y'],
                                     cf_sq_cols = ['y'],
                                     cf_td_cols = ['y'],
                                     cf_sqtd_cols = [])

        confound_signals = ciftify.bin.ciftify_clean_img.mangle_confounds(settings)
        assert confound_signals['y_sq'].values == [1,4,9]
=======
from nibabel import Nifti1Image
import numpy as np
import nilearn.image

import ciftify.bin.ciftify_clean_img as ciftify_clean_img

logging.disable(logging.CRITICAL)

def _check_input_readble_side_effect(path):
    '''just returns the path'''
    return(path)

class TestUserSettings(unittest.TestCase):

    docopt_args = {
      '<func_input>': '/path/to/func/file.nii.gz',
      '--output_file': None,
      '--clean-config': None,
      '--drop-dummy-TRs': None,
      '--no-cleaning': False,
      '--detrend': False,
      '--standardize': False,
      '--confounds-tsv': None,
      '--cf-cols': None,
      '--cf-sq-cols': None,
      '--cf-td-cols': None,
      '--cf-sqtd-cols': None,
      '--low-pass': None,
      '--high-pass': None,
      '--t_r': '2.0',
      '--smooth_fwhm': None,
      '--left-surface': None,
      '--right-surface': None }
    json_config = '''
    {
      "--detrend": true,
      "--standardize": true,
      "--cf-cols": "X,Y,Z,RotX,RotY,RotZ,CSF,WhiteMatter,GlobalSignal",
      "--cf-sq-cols": "X,Y,Z,RotX,RotY,RotZ,CSF,WhiteMatter,GlobalSignal",
      "--cf-td-cols": "X,Y,Z,RotX,RotY,RotZ,CSF,WhiteMatter,GlobalSignal",
      "--cf-sqtd-cols": "X,Y,Z,RotX,RotY,RotZ,CSF,WhiteMatter,GlobalSignal",
      "--low-pass": 0.1,
      "--high-pass": 0.01
     }
'''
    @patch('ciftify.bin.ciftify_clean_img.load_json_file', side_effect = json.loads)
    @patch('ciftify.utils.check_input_readable', side_effect = _check_input_readble_side_effect)
    @patch('ciftify.utils.check_output_writable', return_value = True)
    def test_that_updated_arg_is_present(self, mock_readable, mock_writable, mock_json):

        arguments = copy.deepcopy(self.docopt_args)
        arguments['--clean-config'] = self.json_config

        settings = ciftify_clean_img.UserSettings(arguments)

        assert settings.high_pass == 0.01, "high_pass not set to config val"
        assert settings.detrend == True, "detrend not set to config val"


    @raises(SystemExit)
    @patch('ciftify.utils.check_input_readable', side_effect = _check_input_readble_side_effect)
    @patch('ciftify.utils.check_output_writable', return_value = True)
    def test_exist_gracefully_if_json_not_readable(self, mock_readable, mock_writable):

        arguments = copy.deepcopy(self.docopt_args)
        arguments['<func_input>'] = '/path/to/input/func.nii.gz'
        missing_json = '/wrong/path/missing.json'
        arguments['--clean-config'] = missing_json


        settings = ciftify_clean_img.UserSettings(arguments)

        assert False


    @raises(SystemExit)
    @patch('ciftify.utils.check_input_readable', side_effect = _check_input_readble_side_effect)
    @patch('ciftify.utils.check_output_writable', return_value = True)
    def test_exists_gracefully_if_input_is_gifti(self, mock_readable, mock_writable):


        arguments = copy.deepcopy(self.docopt_args)
        arguments['<func_input>'] = '/path/to/input/func.L.func.gii'
        settings = ciftify_clean_img.UserSettings(arguments)

        assert False


    @patch('ciftify.utils.check_input_readable', side_effect = _check_input_readble_side_effect)
    @patch('ciftify.utils.check_output_writable', return_value = True)
    def test_dtseries_input_returned(self, mock_readable, mock_writable):

        arguments = copy.deepcopy(self.docopt_args)
        arguments['<func_input>'] = '/path/to/input/myfunc.dtseries.nii'
        settings = ciftify_clean_img.UserSettings(arguments)
        assert settings.func.type == "cifti"
        assert settings.func.path == '/path/to/input/myfunc.dtseries.nii'


    @patch('ciftify.utils.check_input_readable', side_effect = _check_input_readble_side_effect)
    @patch('ciftify.utils.check_output_writable', return_value = True)
    def test_nifti_input_returned_correctly(self, mock_readable, mock_writable):

        arguments = copy.deepcopy(self.docopt_args)
        arguments['<func_input>'] = '/path/to/input/myfunc.nii.gz'
        settings = ciftify_clean_img.UserSettings(arguments)
        assert settings.func.type == "nifti"
        assert settings.func.path == '/path/to/input/myfunc.nii.gz'


    @raises(SystemExit)
    def test_exists_gracefully_if_output_not_writable(self):

        wrong_func = '/wrong/path/to/input/myfunc.nii.gz'
        arguments = copy.deepcopy(self.docopt_args)
        arguments['<func_input>'] = wrong_func
        settings = ciftify_clean_img.UserSettings(arguments)
        assert False


    @patch('ciftify.utils.check_input_readable', side_effect = _check_input_readble_side_effect)
    @patch('ciftify.utils.check_output_writable', return_value = True)
    def test_proper_output_returned_for_nifti(self, mock_readable, mock_writable):


        arguments = copy.deepcopy(self.docopt_args)
        arguments['<func_input>'] = '/path/to/input/myfunc.nii.gz'
        arguments['--smooth_fwhm'] = 8
        settings = ciftify_clean_img.UserSettings(arguments)
        assert settings.output_func == '/path/to/input/myfunc_clean_s8.nii.gz'

    @patch('ciftify.utils.check_input_readable', side_effect = _check_input_readble_side_effect)
    @patch('ciftify.utils.check_output_writable', return_value = True)
    def test_proper_output_returned_for_cifti(self, mock_readable, mock_writable):

        arguments = copy.deepcopy(self.docopt_args)
        arguments['<func_input>'] = '/path/to/input/myfunc.dtseries.nii'
        settings = ciftify_clean_img.UserSettings(arguments)
        assert settings.output_func == '/path/to/input/myfunc_clean_s0.dtseries.nii'


    @patch('ciftify.utils.check_input_readable', side_effect = _check_input_readble_side_effect)
    @patch('ciftify.utils.check_output_writable', return_value = True)
    def test_list_arg_returns_list_for_multi(self, mock_readable, mock_writable):

        arguments = copy.deepcopy(self.docopt_args)
        arguments['--cf-cols'] = 'one,two,three'
        settings = ciftify_clean_img.UserSettings(arguments)
        assert settings.cf_cols == ['one','two','three']

    @patch('ciftify.utils.check_input_readable', side_effect = _check_input_readble_side_effect)
    @patch('ciftify.utils.check_output_writable', return_value = True)
    def test_list_arg_returns_list_for_one_item(self, mock_readable, mock_writable):

        arguments = copy.deepcopy(self.docopt_args)
        arguments['--cf-cols'] = 'one'
        settings = ciftify_clean_img.UserSettings(arguments)
        assert settings.cf_cols == ['one']


    @patch('ciftify.utils.check_input_readable', side_effect = _check_input_readble_side_effect)
    @patch('ciftify.utils.check_output_writable', return_value = True)
    def test_list_arg_returns_empty_list_for_none(self, mock_readable, mock_writable):

        arguments = copy.deepcopy(self.docopt_args)
        settings = ciftify_clean_img.UserSettings(arguments)
        assert settings.cf_cols == []


    @patch('ciftify.utils.check_input_readable', side_effect = _check_input_readble_side_effect)
    @patch('ciftify.utils.check_output_writable', return_value = True)
    def test_bandpass_filter_returns_none_if_none(self, mock_readable, mock_writable):

        arguments = copy.deepcopy(self.docopt_args)
        settings = ciftify_clean_img.UserSettings(arguments)
        assert settings.high_pass == None


    @patch('ciftify.utils.check_input_readable', side_effect = _check_input_readble_side_effect)
    @patch('ciftify.utils.check_output_writable', return_value = True)
    def test_bandpass_filter_returns_float_if_float(self, mock_readable, mock_writable):

        arguments = copy.deepcopy(self.docopt_args)
        arguments['--high-pass'] = '3.14'
        settings = ciftify_clean_img.UserSettings(arguments)
        assert settings.high_pass == 3.14


    @raises(SystemExit)
    @patch('ciftify.utils.check_input_readable', side_effect = _check_input_readble_side_effect)
    @patch('ciftify.utils.check_output_writable', return_value = True)
    def test_exists_gracefully_if_filter_not_float(self, mock_readable, mock_writable):

        arguments = copy.deepcopy(self.docopt_args)
        arguments['--high-pass'] = 'three'
        settings = ciftify_clean_img.UserSettings(arguments)
        assert False


    @raises(SystemExit)
    @patch('ciftify.utils.check_input_readable', side_effect = _check_input_readble_side_effect)
    @patch('ciftify.utils.check_output_writable', return_value = True)
    def test_exists_gracefully_if_surfaces_not_present(self, mock_readable, mock_writable):

        arguments = copy.deepcopy(self.docopt_args)
        arguments['<func_input>'] = '/path/to/input/myfunc.dtseries.nii'
        arguments['--smooth_fwhm'] = 8
        arguments['--left-surface'] = None

        settings = ciftify_clean_img.UserSettings(arguments)
        assert False


    @patch('ciftify.utils.check_input_readable', side_effect = _check_input_readble_side_effect)
    @patch('ciftify.utils.check_output_writable', return_value = True)
    def test_fwhm_is_0_if_not_smoothing(self, mock_readable, mock_writable):

        arguments = copy.deepcopy(self.docopt_args)
        arguments['<func_input>'] = '/path/to/input/myfunc.nii.gz'
        arguments['--smooth_fwhm'] = None

        settings = ciftify_clean_img.UserSettings(arguments)
        assert settings.smooth.fwhm == 0
>>>>>>> 24aef892

    def test_sqtd_col_is_returned():

<<<<<<< HEAD
        settings = self.SettingsStub(start_from = 2,
                                     confounds = self.input_signals,
                                     cf_cols = ['x', 'y'],
                                     cf_sq_cols = ['y'],
                                     cf_td_cols = ['y'],
                                     cf_sqtd_cols = ['y'])

        confound_signals = ciftify.bin.ciftify_clean_img.mangle_confounds(settings)
        assert confound_signals['y_sqlag'].values == [0,1,9]

    def test_all_cols_named_as_expected():

        settings = self.SettingsStub(start_from = 2,
                                     confounds = self.input_signals,
                                     cf_cols = ['x', 'y'],
                                     cf_sq_cols = ['y'],
                                     cf_td_cols = ['y'],
                                     cf_sqtd_cols = ['y'])

        confound_signals = ciftify.bin.ciftify_clean_img.mangle_confounds(settings)
        for coln in ['x', 'y', 'y_sq', 'y_lag', 'y_sqlag']:
            assert coln in confound_signals.columns

# class TestCleanImage(unittest.TestCase):
#     # note this one need to patch nilean.clean_img just to check it is only called when asked for
#     def test_nilearn_not_called_not_indicated():
=======
    input_signals = pd.DataFrame(data = {'x': [1,2,3,4,5],
                                         'y': [0,0,1,2,4],
                                         'z': [8,8,8,8,8]})

    class SettingsStub(object):
        def __init__(self, start_from, confounds,
            cf_cols, cf_sq_cols, cf_td_cols, cf_sqtd_cols):
            self.start_from_tr = start_from
            self.confounds = confounds
            self.cf_cols = cf_cols
            self.cf_sq_cols = cf_sq_cols
            self.cf_td_cols = cf_td_cols
            self.cf_sqtd_cols = cf_sqtd_cols

    def test_starts_from_correct_row(self):

        settings = self.SettingsStub(start_from = 2,
                                     confounds = self.input_signals,
                                     cf_cols = ['x', 'y'],
                                     cf_sq_cols = ['y'],
                                     cf_td_cols = [],
                                     cf_sqtd_cols = [])

        confound_signals = ciftify_clean_img.mangle_confounds(settings)
        test_output = confound_signals['y'].values
        expected_output = np.array([1,2,4])
        assert np.allclose(test_output, expected_output, equal_nan  = True), \
            "{} not equal to {}".format(test_output, expected_output)

    def test_that_omitted_cols_not_output(self):

        settings = self.SettingsStub(start_from = 2,
                                     confounds = self.input_signals,
                                     cf_cols = ['x', 'y'],
                                     cf_sq_cols = ['y'],
                                     cf_td_cols = [],
                                     cf_sqtd_cols = [])

        confound_signals = ciftify_clean_img.mangle_confounds(settings)
        assert 'z' not in list(confound_signals.columns.values)

    def test_td_col_is_returned(self):

        settings = self.SettingsStub(start_from = 2,
                                     confounds = self.input_signals,
                                     cf_cols = ['x', 'y'],
                                     cf_sq_cols = ['y'],
                                     cf_td_cols = ['y'],
                                     cf_sqtd_cols = [])

        confound_signals = ciftify_clean_img.mangle_confounds(settings)
        test_output = confound_signals['y_lag'].values
        expected_output = np.array([0,1,2])
        assert np.allclose(test_output, expected_output, equal_nan  = True), \
            "{} not equal to {}".format(test_output, expected_output)


    def test_sq_is_returned(self):

        settings = self.SettingsStub(start_from = 2,
                                     confounds = self.input_signals,
                                     cf_cols = ['x', 'y'],
                                     cf_sq_cols = ['y'],
                                     cf_td_cols = ['y'],
                                     cf_sqtd_cols = [])

        confound_signals = ciftify_clean_img.mangle_confounds(settings)
        test_output = confound_signals['y_sq'].values
        expected_output = np.array([1,4,16])
        assert np.allclose(test_output, expected_output, equal_nan  = True), \
            "{} not equal to {}".format(test_output, expected_output)


    def test_sqtd_col_is_returned(self):

        settings = self.SettingsStub(start_from = 2,
                                     confounds = self.input_signals,
                                     cf_cols = ['x', 'y'],
                                     cf_sq_cols = ['y'],
                                     cf_td_cols = ['y'],
                                     cf_sqtd_cols = ['y'])

        confound_signals = ciftify_clean_img.mangle_confounds(settings)

        test_output = confound_signals['y_sqlag'].values
        expected_output = np.array([0,1,4])
        assert np.allclose(test_output, expected_output, equal_nan  = True), \
            "{} not equal to {}".format(test_output, expected_output)


    def test_all_cols_named_as_expected(self):

        settings = self.SettingsStub(start_from = 2,
                                     confounds = self.input_signals,
                                     cf_cols = ['x', 'y'],
                                     cf_sq_cols = ['y'],
                                     cf_td_cols = ['y'],
                                     cf_sqtd_cols = ['y'])

        confound_signals = ciftify_clean_img.mangle_confounds(settings)
        for coln in ['x', 'y', 'y_sq', 'y_lag', 'y_sqlag']:
            assert coln in list(confound_signals.columns.values)

@patch('nilearn.image.clean_img')
class TestCleanImage(unittest.TestCase):
    # note this one need to patch nilean.clean_img just to check it is only called when asked for
    def test_nilearn_not_called_not_indicated(self, nilearn_clean):

        class SettingsStub(object):
            def __init__(self):
                self.detrend = False
                self.standardize = False
                self.high_pass = None
                self.low_pass = None

        input_img = 'fake_img.nii.gz'
        confound_signals = None
        settings = SettingsStub()

        output_img = ciftify_clean_img.clean_image_with_nilearn(
            input_img, confound_signals, settings)

        nilearn_clean.assert_not_called()

def test_drop_image():
    img1 = Nifti1Image(np.ones((2, 2, 2, 1)), affine=np.eye(4))
    img2 = Nifti1Image(np.ones((2, 2, 2, 1)) + 1, affine=np.eye(4))
    img3 = Nifti1Image(np.ones((2, 2, 2, 1)) + 2, affine=np.eye(4))
    img4 = Nifti1Image(np.ones((2, 2, 2, 1)) + 3, affine=np.eye(4))
    img5 = Nifti1Image(np.ones((2, 2, 2, 1)) + 4, affine=np.eye(4))

    img_1to5 = nilearn.image.concat_imgs([img1, img2, img3, img4, img5])

    img_trim = ciftify_clean_img.image_drop_dummy_trs(img_1to5, 2)

    assert np.allclose(img_trim.get_data()[1,1,1,:], np.array([3, 4, 5]))
    assert img_trim.header.get_data_shape() == (2,2,2,3)
>>>>>>> 24aef892
<|MERGE_RESOLUTION|>--- conflicted
+++ resolved
@@ -7,121 +7,11 @@
 import random
 import importlib
 import pandas as pd
-<<<<<<< HEAD
-=======
 import json
->>>>>>> 24aef892
 
 from nose.tools import raises
 from mock import patch
 
-<<<<<<< HEAD
-ciftify_clean_img = importlib.import_module('ciftify.bin.ciftify_clean_img')
-
-logging.disable(logging.CRITICAL)
-
-# class TestUserSettings(unittest.TestCase):
-#
-#     docopt_args = {}
-#     json_config = {}
-#
-#     def test_that_updated_arg_is_present():
-#
-#     def test_exist_gracefully_if_json_not_readable():
-#
-#     def test_exists_gracefully_if_input_is_gifti():
-#
-#     def test_exists_gracefully_if_input_is_dscalar():
-#
-#     def test_exists_gracefully_if_input_is_dlabel():
-#
-#     def test_dtseries_input_returned():
-#
-#     def test_nifti_input_returned_correctly():
-#
-#     def test_exists_gracefully_if_not_writable():
-#
-#     def test_proper_output_returned_for_nifti():
-#
-#     def test_proper_output_returned_for_cifti():
-#
-#     def test_list_arg_always_returns_list():
-#
-#     def test_bandpass_filter_returns_none_if_none():
-#
-#     def test_bandpass_filter_returns_float_if_float():
-#
-#     def test_exists_gracefully_if_filter_not_float():
-#
-#     def test_exists_gracefully_if_surfaces_not_present():
-#
-#     def test_fwhm_is_0_if_not_smoothing():
-
-
-class TestMangleConfounds(unittest.TestCase):
-
-    input_signals = pd.DataFrame(data = {'x': [1,2,3,4,5],
-                                         'y': [0,0,1,2,4],
-                                         'z': [8,8,8,8,8])
-
-    class SettingsStub(object):
-        def __init__(self, start_from, confounddf,
-            cf_cols, cf_sq_cols, cf_td_cols, cf_sqtd_cols):
-            self.start_from_tr = start_from
-            self.confounds = confounddf
-            self.cf_cols = cf_cols
-            self.cf_sq_cols = cf_sq_cols
-            self.cf_td_cols = cf_td_cols
-            self.cf_sqtd_cols = cf_sqtd_cols
-
-    def test_starts_from_correct_row():
-
-        settings = self.SettingsStub(start_from = 2,
-                                     confounds = self.input_signals,
-                                     cf_cols = ['x', 'y'],
-                                     cf_sq_cols = ['y'],
-                                     cf_td_cols = [],
-                                     cf_sqtd_cols = [])
-
-        confound_signals = ciftify.bin.ciftify_clean_img.mangle_confounds(settings)
-        assert confound_signals['y'] == [1,2,4]
-
-    def test_that_omitted_cols_not_output():
-
-        settings = self.SettingsStub(start_from = 2,
-                                     confounds = self.input_signals,
-                                     cf_cols = ['x', 'y'],
-                                     cf_sq_cols = ['y'],
-                                     cf_td_cols = [],
-                                     cf_sqtd_cols = [])
-
-        confound_signals = ciftify.bin.ciftify_clean_img.mangle_confounds(settings)
-        assert 'z' not in confound_signals.columns
-
-    def test_td_col_is_returned():
-
-        settings = self.SettingsStub(start_from = 2,
-                                     confounds = self.input_signals,
-                                     cf_cols = ['x', 'y'],
-                                     cf_sq_cols = ['y'],
-                                     cf_td_cols = ['y'],
-                                     cf_sqtd_cols = [])
-
-        confound_signals = ciftify.bin.ciftify_clean_img.mangle_confounds(settings)
-        assert confound_signals['y_lag'].values == [0,1,3]
-
-    def test_sq_is_returned():
-
-        settings = self.SettingsStub(start_from = 2,
-                                     confounds = self.input_signals,
-                                     cf_cols = ['x', 'y'],
-                                     cf_sq_cols = ['y'],
-                                     cf_td_cols = ['y'],
-                                     cf_sqtd_cols = [])
-
-        confound_signals = ciftify.bin.ciftify_clean_img.mangle_confounds(settings)
-        assert confound_signals['y_sq'].values == [1,4,9]
-=======
 from nibabel import Nifti1Image
 import numpy as np
 import nilearn.image
@@ -345,38 +235,9 @@
 
         settings = ciftify_clean_img.UserSettings(arguments)
         assert settings.smooth.fwhm == 0
->>>>>>> 24aef892
-
-    def test_sqtd_col_is_returned():
-
-<<<<<<< HEAD
-        settings = self.SettingsStub(start_from = 2,
-                                     confounds = self.input_signals,
-                                     cf_cols = ['x', 'y'],
-                                     cf_sq_cols = ['y'],
-                                     cf_td_cols = ['y'],
-                                     cf_sqtd_cols = ['y'])
-
-        confound_signals = ciftify.bin.ciftify_clean_img.mangle_confounds(settings)
-        assert confound_signals['y_sqlag'].values == [0,1,9]
-
-    def test_all_cols_named_as_expected():
-
-        settings = self.SettingsStub(start_from = 2,
-                                     confounds = self.input_signals,
-                                     cf_cols = ['x', 'y'],
-                                     cf_sq_cols = ['y'],
-                                     cf_td_cols = ['y'],
-                                     cf_sqtd_cols = ['y'])
-
-        confound_signals = ciftify.bin.ciftify_clean_img.mangle_confounds(settings)
-        for coln in ['x', 'y', 'y_sq', 'y_lag', 'y_sqlag']:
-            assert coln in confound_signals.columns
-
-# class TestCleanImage(unittest.TestCase):
-#     # note this one need to patch nilean.clean_img just to check it is only called when asked for
-#     def test_nilearn_not_called_not_indicated():
-=======
+
+class TestMangleConfounds(unittest.TestCase):
+
     input_signals = pd.DataFrame(data = {'x': [1,2,3,4,5],
                                          'y': [0,0,1,2,4],
                                          'z': [8,8,8,8,8]})
@@ -513,5 +374,4 @@
     img_trim = ciftify_clean_img.image_drop_dummy_trs(img_1to5, 2)
 
     assert np.allclose(img_trim.get_data()[1,1,1,:], np.array([3, 4, 5]))
-    assert img_trim.header.get_data_shape() == (2,2,2,3)
->>>>>>> 24aef892
+    assert img_trim.header.get_data_shape() == (2,2,2,3)