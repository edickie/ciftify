--- conflicted
+++ resolved
@@ -254,11 +254,7 @@
         # Should never reach this line
         assert False
 
-<<<<<<< HEAD
-    @patch('ciftify.utils.WorkFlowSettings.__read_settings')
-=======
     @patch('ciftify.bin.ciftify_recon_all.Settings._Settings__read_settings')
->>>>>>> 24aef892
     @patch('os.path.exists')
     @patch('ciftify.config.find_fsl')
     @patch('ciftify.config.find_ciftify_global')
@@ -279,11 +275,7 @@
         else:
             assert True
 
-<<<<<<< HEAD
-    @patch('ciftify.utils.WorkFlowSettings._WorkFlowSettings__read_settings')
-=======
     @patch('ciftify.bin.ciftify_recon_all.Settings._Settings__read_settings')
->>>>>>> 24aef892
     @patch('os.path.exists')
     @patch('ciftify.config.find_fsl')
     @patch('ciftify.config.find_ciftify_global')
